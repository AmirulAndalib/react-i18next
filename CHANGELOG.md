--- conflicted
+++ resolved
@@ -1,10 +1,9 @@
+### 1.9.0
+- adds options bindI18n, bindStore can be set to false or string of events to bind for triggering updates
+
 ### 1.8.0
-<<<<<<< HEAD
-- adds options bindI18n, bindStore can be set to false or string of events to bind for triggering updates
-=======
 - allows to set a className on interpolate component
 - update all dependencies and devDependencies
->>>>>>> cedeaeca
 
 ### 1.7.0
 - add option to change t function name to something else [PR196](https://github.com/i18next/react-i18next/pull/196)
