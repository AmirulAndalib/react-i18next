--- conflicted
+++ resolved
@@ -2,502 +2,6 @@
 	typeof exports === 'object' && typeof module !== 'undefined' ? factory(exports, require('react')) :
 	typeof define === 'function' && define.amd ? define('reactI18next', ['exports', 'react'], factory) :
 	(factory((global.reactI18next = global.reactI18next || {}),global.React));
-<<<<<<< HEAD
-}(this, function (exports,React) { 'use strict';
-
-	var React__default = 'default' in React ? React['default'] : React;
-
-	function createCommonjsModule(fn, module) {
-		return module = { exports: {} }, fn(module, module.exports), module.exports;
-	}
-
-	var index = createCommonjsModule(function (module) {
-	/**
-	 * Copyright 2015, Yahoo! Inc.
-	 * Copyrights licensed under the New BSD License. See the accompanying LICENSE file for terms.
-	 */
-	'use strict';
-
-	var REACT_STATICS = {
-	    childContextTypes: true,
-	    contextTypes: true,
-	    defaultProps: true,
-	    displayName: true,
-	    getDefaultProps: true,
-	    mixins: true,
-	    propTypes: true,
-	    type: true
-	};
-
-	var KNOWN_STATICS = {
-	    name: true,
-	    length: true,
-	    prototype: true,
-	    caller: true,
-	    arguments: true,
-	    arity: true
-	};
-
-	var isGetOwnPropertySymbolsAvailable = typeof Object.getOwnPropertySymbols === 'function';
-
-	module.exports = function hoistNonReactStatics(targetComponent, sourceComponent, customStatics) {
-	    if (typeof sourceComponent !== 'string') { // don't hoist over string (html) components
-	        var keys = Object.getOwnPropertyNames(sourceComponent);
-
-	        /* istanbul ignore else */
-	        if (isGetOwnPropertySymbolsAvailable) {
-	            keys = keys.concat(Object.getOwnPropertySymbols(sourceComponent));
-	        }
-
-	        for (var i = 0; i < keys.length; ++i) {
-	            if (!REACT_STATICS[keys[i]] && !KNOWN_STATICS[keys[i]] && (!customStatics || !customStatics[keys[i]])) {
-	                try {
-	                    targetComponent[keys[i]] = sourceComponent[keys[i]];
-	                } catch (error) {
-
-	                }
-	            }
-	        }
-	    }
-
-	    return targetComponent;
-	};
-	});
-
-	var hoistStatics = (index && typeof index === 'object' && 'default' in index ? index['default'] : index);
-
-	var _typeof = typeof Symbol === "function" && typeof Symbol.iterator === "symbol" ? function (obj) {
-	  return typeof obj;
-	} : function (obj) {
-	  return obj && typeof Symbol === "function" && obj.constructor === Symbol ? "symbol" : typeof obj;
-	};
-
-	var classCallCheck = function (instance, Constructor) {
-	  if (!(instance instanceof Constructor)) {
-	    throw new TypeError("Cannot call a class as a function");
-	  }
-	};
-
-	var createClass = function () {
-	  function defineProperties(target, props) {
-	    for (var i = 0; i < props.length; i++) {
-	      var descriptor = props[i];
-	      descriptor.enumerable = descriptor.enumerable || false;
-	      descriptor.configurable = true;
-	      if ("value" in descriptor) descriptor.writable = true;
-	      Object.defineProperty(target, descriptor.key, descriptor);
-	    }
-	  }
-
-	  return function (Constructor, protoProps, staticProps) {
-	    if (protoProps) defineProperties(Constructor.prototype, protoProps);
-	    if (staticProps) defineProperties(Constructor, staticProps);
-	    return Constructor;
-	  };
-	}();
-
-	var defineProperty = function (obj, key, value) {
-	  if (key in obj) {
-	    Object.defineProperty(obj, key, {
-	      value: value,
-	      enumerable: true,
-	      configurable: true,
-	      writable: true
-	    });
-	  } else {
-	    obj[key] = value;
-	  }
-
-	  return obj;
-	};
-
-	var _extends = Object.assign || function (target) {
-	  for (var i = 1; i < arguments.length; i++) {
-	    var source = arguments[i];
-
-	    for (var key in source) {
-	      if (Object.prototype.hasOwnProperty.call(source, key)) {
-	        target[key] = source[key];
-	      }
-	    }
-	  }
-
-	  return target;
-	};
-
-	var inherits = function (subClass, superClass) {
-	  if (typeof superClass !== "function" && superClass !== null) {
-	    throw new TypeError("Super expression must either be null or a function, not " + typeof superClass);
-	  }
-
-	  subClass.prototype = Object.create(superClass && superClass.prototype, {
-	    constructor: {
-	      value: subClass,
-	      enumerable: false,
-	      writable: true,
-	      configurable: true
-	    }
-	  });
-	  if (superClass) Object.setPrototypeOf ? Object.setPrototypeOf(subClass, superClass) : subClass.__proto__ = superClass;
-	};
-
-	var possibleConstructorReturn = function (self, call) {
-	  if (!self) {
-	    throw new ReferenceError("this hasn't been initialised - super() hasn't been called");
-	  }
-
-	  return call && (typeof call === "object" || typeof call === "function") ? call : self;
-	};
-
-	var slicedToArray = function () {
-	  function sliceIterator(arr, i) {
-	    var _arr = [];
-	    var _n = true;
-	    var _d = false;
-	    var _e = undefined;
-
-	    try {
-	      for (var _i = arr[Symbol.iterator](), _s; !(_n = (_s = _i.next()).done); _n = true) {
-	        _arr.push(_s.value);
-
-	        if (i && _arr.length === i) break;
-	      }
-	    } catch (err) {
-	      _d = true;
-	      _e = err;
-	    } finally {
-	      try {
-	        if (!_n && _i["return"]) _i["return"]();
-	      } finally {
-	        if (_d) throw _e;
-	      }
-	    }
-
-	    return _arr;
-	  }
-
-	  return function (arr, i) {
-	    if (Array.isArray(arr)) {
-	      return arr;
-	    } else if (Symbol.iterator in Object(arr)) {
-	      return sliceIterator(arr, i);
-	    } else {
-	      throw new TypeError("Invalid attempt to destructure non-iterable instance");
-	    }
-	  };
-	}();
-
-	function getDisplayName(component) {
-	  return component.displayName || component.name || 'Component';
-	}
-
-	function translate(namespaces) {
-	  var options = arguments.length <= 1 || arguments[1] === undefined ? {} : arguments[1];
-	  var _options$withRef = options.withRef;
-	  var withRef = _options$withRef === undefined ? false : _options$withRef;
-	  var _options$wait = options.wait;
-	  var wait = _options$wait === undefined ? false : _options$wait;
-	  var _options$bindI18n = options.bindI18n;
-	  var bindI18n = _options$bindI18n === undefined ? 'languageChanged loaded' : _options$bindI18n;
-	  var _options$bindStore = options.bindStore;
-	  var bindStore = _options$bindStore === undefined ? 'added removed' : _options$bindStore;
-	  var _options$translateFun = options.translateFuncName;
-	  var translateFuncName = _options$translateFun === undefined ? 't' : _options$translateFun;
-
-
-	  return function Wrapper(WrappedComponent) {
-	    var Translate = function (_Component) {
-	      inherits(Translate, _Component);
-
-	      function Translate(props, context) {
-	        classCallCheck(this, Translate);
-
-	        var _this = possibleConstructorReturn(this, Object.getPrototypeOf(Translate).call(this, props, context));
-
-	        _this.i18n = context.i18n;
-	        namespaces = namespaces || _this.i18n.options.defaultNS;
-
-	        _this.state = {
-	          i18nLoadedAt: null,
-	          ready: false
-	        };
-
-	        _this.onI18nChanged = _this.onI18nChanged.bind(_this);
-	        return _this;
-	      }
-
-	      createClass(Translate, [{
-	        key: 'getChildContext',
-	        value: function getChildContext() {
-	          return defineProperty({}, translateFuncName, this[translateFuncName]);
-	        }
-	      }, {
-	        key: 'componentWillMount',
-	        value: function componentWillMount() {
-	          this[translateFuncName] = this.i18n.getFixedT(null, namespaces);
-	        }
-	      }, {
-	        key: 'componentDidMount',
-	        value: function componentDidMount() {
-	          var _this2 = this;
-
-	          var bind = function bind() {
-	            bindI18n && _this2.i18n.on(bindI18n, _this2.onI18nChanged);
-	            bindStore && _this2.i18n.store && _this2.i18n.store.on(bindStore, _this2.onI18nChanged);
-	          };
-
-	          this.mounted = true;
-	          this.i18n.loadNamespaces(namespaces, function () {
-	            if (_this2.mounted) _this2.setState({ ready: true });
-	            if (wait && _this2.mounted) bind();
-	          });
-	          if (!wait) bind();
-	        }
-	      }, {
-	        key: 'componentWillUnmount',
-	        value: function componentWillUnmount() {
-	          this.mounted = false;
-	          if (this.onI18nChanged) {
-	            this.i18n.off('languageChanged', this.onI18nChanged);
-	            this.i18n.off('loaded', this.onI18nChanged);
-	            this.i18n.store.off('added', this.onI18nChanged);
-	            this.i18n.store.off('removed', this.onI18nChanged);
-	          }
-	        }
-	      }, {
-	        key: 'onI18nChanged',
-	        value: function onI18nChanged() {
-	          if (!this.mounted) return;
-
-	          this.setState({ i18nLoadedAt: new Date() });
-	        }
-	      }, {
-	        key: 'getWrappedInstance',
-	        value: function getWrappedInstance() {
-	          if (!withRef) {
-	            // eslint-disable-next-line no-console
-	            console.error('To access the wrapped instance, you need to specify ' + '{ withRef: true } as the second argument of the translate() call.');
-	          }
-
-	          return this.refs.wrappedInstance;
-	        }
-	      }, {
-	        key: 'render',
-	        value: function render() {
-	          var _state = this.state;
-	          var i18nLoadedAt = _state.i18nLoadedAt;
-	          var ready = _state.ready;
-
-	          var extraProps = defineProperty({ i18nLoadedAt: i18nLoadedAt }, translateFuncName, this[translateFuncName]);
-
-	          if (withRef) {
-	            extraProps.ref = 'wrappedInstance';
-	          }
-
-	          if (!ready && wait) return null;
-
-	          return React__default.createElement(WrappedComponent, _extends({}, this.props, extraProps));
-	        }
-	      }]);
-	      return Translate;
-	    }(React.Component);
-
-	    Translate.WrappedComponent = WrappedComponent;
-
-	    Translate.contextTypes = {
-	      i18n: React.PropTypes.object.isRequired
-	    };
-
-	    Translate.childContextTypes = defineProperty({}, translateFuncName, React.PropTypes.func.isRequired);
-
-	    Translate.displayName = 'Translate(' + getDisplayName(WrappedComponent) + ')';
-
-	    Translate.namespaces = namespaces;
-
-	    return hoistStatics(Translate, WrappedComponent);
-	  };
-	}
-
-	var Interpolate = function (_Component) {
-	  inherits(Interpolate, _Component);
-
-	  function Interpolate(props, context) {
-	    classCallCheck(this, Interpolate);
-
-	    var _this = possibleConstructorReturn(this, Object.getPrototypeOf(Interpolate).call(this, props, context));
-
-	    _this.i18n = context.i18n;
-	    _this.t = context.t;
-	    return _this;
-	  }
-
-	  createClass(Interpolate, [{
-	    key: 'render',
-	    value: function render() {
-	      var _this2 = this;
-
-	      var parent = this.props.parent || 'span';
-	      var REGEXP = this.props.regexp || this.i18n.services.interpolator.regexp;
-
-	      // Set to true if you want to use raw HTML in translation values
-	      // See https://github.com/i18next/react-i18next/issues/189
-	      var useDangerouslySetInnerHTML = this.props.useDangerouslySetInnerHTML || false;
-	      var dangerouslySetInnerHTMLPartElement = this.props.dangerouslySetInnerHTMLPartElement || 'span';
-
-	      var tOpts = _extends({}, this.props.options, { interpolation: { prefix: '#$?', suffix: '?$#' } });
-	      var format = this.t(this.props.i18nKey, tOpts);
-
-	      if (!format || typeof format !== 'string') return React__default.createElement('noscript', null);
-
-	      var children = [];
-
-	      format.split(REGEXP).reduce(function (memo, match, index) {
-	        var child;
-
-	        if (index % 2 === 0) {
-	          if (match.length === 0) return memo;
-	          if (useDangerouslySetInnerHTML) {
-	            child = React__default.createElement(dangerouslySetInnerHTMLPartElement, { dangerouslySetInnerHTML: { __html: match } });
-	          } else {
-	            child = match;
-	          }
-	        } else {
-	          child = _this2.props[match];
-	          if (!_this2.props[match]) _this2.i18n.services.logger.warn('interpolator: missed to pass in variable ' + match + ' for interpolating ' + format);
-	        }
-
-	        memo.push(child);
-	        return memo;
-	      }, children);
-
-	      return React__default.createElement.apply(this, [parent, null].concat(children));
-	    }
-	  }]);
-	  return Interpolate;
-	}(React.Component);
-
-	Interpolate.contextTypes = {
-	  i18n: React.PropTypes.object.isRequired,
-	  t: React.PropTypes.func.isRequired
-	};
-
-	var I18nextProvider = function (_Component) {
-	  inherits(I18nextProvider, _Component);
-
-	  function I18nextProvider(props, context) {
-	    classCallCheck(this, I18nextProvider);
-
-	    var _this = possibleConstructorReturn(this, Object.getPrototypeOf(I18nextProvider).call(this, props, context));
-
-	    _this.i18n = props.i18n;
-	    return _this;
-	  }
-
-	  createClass(I18nextProvider, [{
-	    key: 'getChildContext',
-	    value: function getChildContext() {
-	      return { i18n: this.i18n };
-	    }
-	  }, {
-	    key: 'componentWillReceiveProps',
-	    value: function componentWillReceiveProps(nextProps) {
-	      if (this.props.i18n !== nextProps.i18n) {
-	        throw new Error('[react-i18next][I18nextProvider]does not support changing the i18n object.');
-	      }
-	    }
-	  }, {
-	    key: 'render',
-	    value: function render() {
-	      var children = this.props.children;
-
-	      return React.Children.only(children);
-	    }
-	  }]);
-	  return I18nextProvider;
-	}(React.Component);
-
-	I18nextProvider.propTypes = {
-	  i18n: React.PropTypes.object.isRequired,
-	  children: React.PropTypes.element.isRequired
-	};
-
-	I18nextProvider.childContextTypes = {
-	  i18n: React.PropTypes.object.isRequired
-	};
-
-	// Borrowed from https://github.com/Rezonans/redux-async-connect/blob/master/modules/ReduxAsyncConnect.js#L16
-	function eachComponents(components, iterator) {
-	  for (var i = 0, l = components.length; i < l; i++) {
-	    // eslint-disable-line id-length
-	    if (_typeof(components[i]) === 'object') {
-	      var _iteratorNormalCompletion = true;
-	      var _didIteratorError = false;
-	      var _iteratorError = undefined;
-
-	      try {
-	        for (var _iterator = Object.entries(components[i])[Symbol.iterator](), _step; !(_iteratorNormalCompletion = (_step = _iterator.next()).done); _iteratorNormalCompletion = true) {
-	          var _step$value = slicedToArray(_step.value, 2);
-
-	          var key = _step$value[0];
-	          var value = _step$value[1];
-
-	          iterator(value, i, key);
-	        }
-	      } catch (err) {
-	        _didIteratorError = true;
-	        _iteratorError = err;
-	      } finally {
-	        try {
-	          if (!_iteratorNormalCompletion && _iterator.return) {
-	            _iterator.return();
-	          }
-	        } finally {
-	          if (_didIteratorError) {
-	            throw _iteratorError;
-	          }
-	        }
-	      }
-	    } else {
-	      iterator(components[i], i);
-	    }
-	  }
-	}
-
-	function filterAndFlattenComponents(components) {
-	  var flattened = [];
-	  eachComponents(components, function (Component) {
-	    if (Component && Component.namespaces) {
-
-	      Component.namespaces.forEach(function (namespace) {
-	        if (flattened.indexOf(namespace) === -1) {
-	          flattened.push(namespace);
-	        }
-	      });
-	    }
-	  });
-	  return flattened;
-	}
-
-	function loadNamespaces(_ref) {
-	  var components = _ref.components;
-	  var i18n = _ref.i18n;
-
-	  var allNamespaces = filterAndFlattenComponents(components);
-
-	  return new Promise(function (resolve) {
-	    i18n.loadNamespaces(allNamespaces, resolve);
-	  });
-	}
-
-	exports.loadNamespaces = loadNamespaces;
-	exports.translate = translate;
-	exports.Interpolate = Interpolate;
-	exports.I18nextProvider = I18nextProvider;
-
-	Object.defineProperty(exports, '__esModule', { value: true });
-
-}));
-=======
 }(this, (function (exports,React) { 'use strict';
 
 var React__default = 'default' in React ? React['default'] : React;
@@ -696,6 +200,10 @@
   var withRef = _options$withRef === undefined ? false : _options$withRef;
   var _options$wait = options.wait;
   var wait = _options$wait === undefined ? false : _options$wait;
+  var _options$bindI18n = options.bindI18n;
+  var bindI18n = _options$bindI18n === undefined ? 'languageChanged loaded' : _options$bindI18n;
+  var _options$bindStore = options.bindStore;
+  var bindStore = _options$bindStore === undefined ? 'added removed' : _options$bindStore;
   var _options$translateFun = options.translateFuncName;
   var translateFuncName = _options$translateFun === undefined ? 't' : _options$translateFun;
 
@@ -736,12 +244,17 @@
         value: function componentDidMount() {
           var _this2 = this;
 
+          var bind = function bind() {
+            bindI18n && _this2.i18n.on(bindI18n, _this2.onI18nChanged);
+            bindStore && _this2.i18n.store && _this2.i18n.store.on(bindStore, _this2.onI18nChanged);
+          };
+
           this.mounted = true;
           this.i18n.loadNamespaces(namespaces, function () {
             if (_this2.mounted) _this2.setState({ ready: true });
+            if (wait && _this2.mounted) bind();
           });
-          this.i18n.on('languageChanged loaded', this.onI18nChanged);
-          this.i18n.store && this.i18n.store.on('added removed', this.onI18nChanged);
+          if (!wait) bind();
         }
       }, {
         key: 'componentWillUnmount',
@@ -992,5 +505,4 @@
 
 Object.defineProperty(exports, '__esModule', { value: true });
 
-})));
->>>>>>> cedeaeca
+})));